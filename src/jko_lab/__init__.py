--- conflicted
+++ resolved
@@ -1,4 +1,3 @@
-<<<<<<< HEAD
 from .pdhg_jko import PrimalDualJKO, pdhg_jko, jko_flow, proxF_entropy, proxF_quadratic
 from .sinkhorn_jko import Sinkhorn, SinkhornJKO, col_sums, row_sums
 
@@ -14,9 +13,4 @@
     "row_sums",
 ]
 
-__version__ = "0.1.0"
-=======
-from .pdhg_jko import PrimalDualJKO, proxF_entropy, proxF_quadratic
-
-__all__ = ["PrimalDualJKO", "proxF_entropy", "proxF_quadratic"]
->>>>>>> 2409c0c6
+__version__ = "0.1.0"